--- conflicted
+++ resolved
@@ -4,16 +4,11 @@
 import Host from './Host';
 import SocketAddress from './SocketAddress';
 import Parser, { ParserError, ParserErrorType } from './Parser';
-<<<<<<< HEAD
-import { Packet, PacketDirection, PacketType, HelloPacket, PingPacket, PongPacket, HostsPacket, OrdersPacket } from './packets';
-import Logger, { ContextLogger, Context } from '../Logger';
-=======
 import * as packets from './packets/types';
-import Logger from '../Logger';
->>>>>>> 5ae85722
 import { ms } from '../utils/utils';
 import { OutgoingOrder } from '../types/orders';
 import { Packet, PacketDirection, PacketType } from './packets';
+import Logger, { Context, ContextLogger } from 'lib/Logger';
 
 enum ConnectionDirection {
   INBOUND,
@@ -84,14 +79,10 @@
   private banScore: number = 0;
   private lastRecv: number = 0;
   private lastSend: number = 0;
-<<<<<<< HEAD
-  private handshakeState: HandshakeState = {};
   private logger: Logger = new Logger({ context: Context.P2P });
-=======
   private handshakeState?: HandshakeState;
   /** A counter for packets sent to be used for assigning unique packet ids. */
   private packetCount = 0;
->>>>>>> 5ae85722
 
   get id(): string {
     assert(this.socketAddress);
