--- conflicted
+++ resolved
@@ -76,11 +76,7 @@
    */
   public addOutbound = async (socketAddress: SocketAddress): Promise<Peer> => {
     if (this.peers.has(socketAddress)) {
-<<<<<<< HEAD
-      const err = errors.ADDRESS_ALREADY_CONNECTED(socketAddress);
-=======
       const err = errors.ADDRESS_ALREADY_CONNECTED(socketAddress.address);
->>>>>>> c5c64d9a
       this.logger.info(err.message);
       throw err;
     }
