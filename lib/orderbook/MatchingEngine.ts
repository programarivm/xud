--- conflicted
+++ resolved
@@ -31,18 +31,10 @@
   public priorityQueues: PriorityQueues;
   private logger: Logger;
 
-<<<<<<< HEAD
   constructor(instanceId: number,
               public pairId: string,
-              private internalMatching: boolean,
-              peerBuyOrders: db.OrderInstance[] = [],
-              peerSellOrders: db.OrderInstance[] = [],
-              ownBuyOrders: db.OrderInstance[] = [],
-              ownSellOrders: db.OrderInstance[] = []) {
-=======
-  constructor(public pairId: string,
               private internalMatching: boolean) {
->>>>>>> 4554bca2
+
     this.priorityQueues = {
       peerBuyOrders: MatchingEngine.createPriorityQueue(OrderingDirection.DESC),
       peerSellOrders: MatchingEngine.createPriorityQueue(OrderingDirection.ASC),
