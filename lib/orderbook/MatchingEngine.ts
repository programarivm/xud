--- conflicted
+++ resolved
@@ -3,22 +3,7 @@
 
 import { matchingEngine } from '../types';
 import { OrderingDirection } from '../types/enums';
-<<<<<<< HEAD
 import Logger, { ContextLogger } from '../Logger';
-
-type PriorityQueue = {
-  add: Function;
-  removeOne: Function;
-  removeMany: Function;
-  heapify: Function;
-  peek: Function;
-  poll: Function;
-  trim: Function;
-  isEmpty: Function;
-  has: Function;
-};
-=======
-import Logger from '../Logger';
 import { StampedOrder, StampedOwnOrder, StampedPeerOrder } from '../types/orders';
 
 interface PriorityQueue<T> {
@@ -36,7 +21,6 @@
   size: number;
   trim: () => void;
 }
->>>>>>> 42328550
 
 type PriorityQueues = {
   buyOrders: PriorityQueue<StampedOrder>;
