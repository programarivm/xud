--- conflicted
+++ resolved
@@ -7,15 +7,10 @@
 import Pool from '../p2p/Pool';
 import Peer from '../p2p/Peer';
 import { orders, matchingEngine, db } from '../types';
-import { Models } from '../db/DB';
 import Logger from '../Logger';
 import LndClient from '../lndclient/LndClient';
 import { ms } from '../utils/utils';
-<<<<<<< HEAD
-import Peer from '../p2p/Peer';
-=======
 import { Models } from '../db/DB';
->>>>>>> 0b5018b5
 
 type Orders = {
   buyOrders: { [ id: string ]: orders.StampedOrder };
