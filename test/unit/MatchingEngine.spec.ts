--- conflicted
+++ resolved
@@ -8,13 +8,8 @@
 
 const PAIR_ID = 'BTC/LTC';
 
-<<<<<<< HEAD
 const logger = new Logger({ context: Context.ORDERBOOK });
-
-const createOrder = (price: number, quantity: number, date = ms()): orders.StampedPeerOrder => ({
-=======
 const createOrder = (price: number, quantity: number, createdAt = ms()): orders.StampedOrder => ({
->>>>>>> 0b5018b5
   quantity,
   price,
   createdAt,
@@ -155,15 +150,9 @@
 
 describe('MatchingEngine.match', () => {
   it('should fully match with two maker orders', () => {
-<<<<<<< HEAD
-    const engine = new MatchingEngine(PAIR_ID, logger);
-    engine.addPeerOrder(createOrder(5, -5));
-    engine.addPeerOrder(createOrder(5, -5));
-=======
-    const engine = new MatchingEngine(PAIR_ID);
-    engine.addPeerOrder(createPeerOrder(5, -5));
-    engine.addPeerOrder(createPeerOrder(5, -5));
->>>>>>> 0b5018b5
+    const engine = new MatchingEngine(PAIR_ID, logger);
+    engine.addPeerOrder(createPeerOrder(5, -5));
+    engine.addPeerOrder(createPeerOrder(5, -5));
     const matchAgainst = [engine.priorityQueues.sellOrders];
     const { remainingOrder } = MatchingEngine.match(
       createOrder(5, 10),
@@ -173,15 +162,9 @@
   });
 
   it('should split taker order when makers are insufficient', () => {
-<<<<<<< HEAD
-    const engine = new MatchingEngine(PAIR_ID, logger);
-    engine.addPeerOrder(createOrder(5, -4));
-    engine.addPeerOrder(createOrder(5, -5));
-=======
-    const engine = new MatchingEngine(PAIR_ID);
+    const engine = new MatchingEngine(PAIR_ID, logger);
     engine.addPeerOrder(createPeerOrder(5, -4));
     engine.addPeerOrder(createPeerOrder(5, -5));
->>>>>>> 0b5018b5
     const matchAgainst = [engine.priorityQueues.sellOrders];
     const { remainingOrder } = MatchingEngine.match(
       createOrder(5, 10),
@@ -191,15 +174,9 @@
   });
 
   it('should split one maker order when taker is insufficient', () => {
-<<<<<<< HEAD
-    const engine = new MatchingEngine(PAIR_ID, logger);
-    engine.addPeerOrder(createOrder(5, -5));
-    engine.addPeerOrder(createOrder(5, -6));
-=======
-    const engine = new MatchingEngine(PAIR_ID);
+    const engine = new MatchingEngine(PAIR_ID, logger);
     engine.addPeerOrder(createPeerOrder(5, -5));
     engine.addPeerOrder(createPeerOrder(5, -6));
->>>>>>> 0b5018b5
     const matchAgainst = [engine.priorityQueues.sellOrders];
     const { matches, remainingOrder } = MatchingEngine.match(
       createOrder(5, 10),
@@ -215,7 +192,7 @@
 
 describe('MatchingEngine.removeOwnOrder', () => {
   it('should add a new ownOrder and then remove it', async () => {
-    const engine = new MatchingEngine(PAIR_ID);
+    const engine = new MatchingEngine(PAIR_ID, logger);
     expect(engine.isEmpty()).to.be.true;
 
     const matchingResult = engine.matchOrAddOwnOrder(createOrder(5, -5), false);
@@ -233,7 +210,7 @@
 
 describe('MatchingEngine.removePeerOrders', () => {
   it('should add a new peerOrders and then remove some of them', () => {
-    const engine = new MatchingEngine(PAIR_ID);
+    const engine = new MatchingEngine(PAIR_ID, logger);
     const firstHostId = 1;
     const secondHostId = 2;
 
