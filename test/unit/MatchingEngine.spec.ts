--- conflicted
+++ resolved
@@ -9,13 +9,8 @@
 const PAIR_ID = 'BTC/LTC';
 const INSTANCE_ID = 0;
 
-<<<<<<< HEAD
 const logger = new ContextLogger(INSTANCE_ID);
-const createOrder = (price: number, quantity: number, createdAt = ms()): orders.StampedOrder => ({
-  quantity,
-=======
 const createOwnOrder = (price: number, quantity: number, createdAt = ms()): orders.StampedOwnOrder => ({
->>>>>>> 0a95de14
   price,
   quantity,
   createdAt,
